--- conflicted
+++ resolved
@@ -1,218 +1,213 @@
-<?xml version="1.0" encoding="UTF-8"?>
-<!-- ~ Licensed to the Apache Software Foundation (ASF) under one or more 
-	~ contributor license agreements. See the NOTICE file distributed with ~ 
-	this work for additional information regarding copyright ownership. ~ The 
-	ASF licenses this file to You under the Apache License, Version 2.0 ~ (the 
-	"License"); you may not use this file except in compliance with ~ the License. 
-	You may obtain a copy of the License at ~ ~ http://www.apache.org/licenses/LICENSE-2.0 
-	~ ~ Unless required by applicable law or agreed to in writing, software ~ 
-	distributed under the License is distributed on an "AS IS" BASIS, ~ WITHOUT 
-	WARRANTIES OR CONDITIONS OF ANY KIND, either express or implied. ~ See the 
-	License for the specific language governing permissions and ~ limitations 
-	under the License. ~ -->
-<project xmlns="http://maven.apache.org/POM/4.0.0" xmlns:xsi="http://www.w3.org/2001/XMLSchema-instance" xsi:schemaLocation="http://maven.apache.org/POM/4.0.0 http://maven.apache.org/xsd/maven-4.0.0.xsd">
-	<modelVersion>4.0.0</modelVersion>
-
-	<parent>
-		<groupId>org.apache.hop</groupId>
-		<artifactId>hop-expression</artifactId>
-		<version>0.5.0-SNAPSHOT</version>
-	</parent>
-
-	<artifactId>hop-expression-plugins</artifactId>
-	<name>Hop Expression Plugins</name>
-	<description>Hop Plugins Expression</description>
-	<url>http://hop.apache.org</url>
-
-	<properties>
-		<license.licenseName>apache_v2</license.licenseName>
-		<maven.compiler.source>11</maven.compiler.source>
-		<!-- Third-party dependencies -->
-		<commons-lang.version>2.6</commons-lang.version>
-		<commons-vfs2.version>2.9.0</commons-vfs2.version>
-		<commons-math3.version>3.6.1</commons-math3.version>
-		<asciidoctor.version>2.2.1</asciidoctor.version>
-		<jmh.version>1.34</jmh.version>
-		<org.eclipse.core.runtime>3.23.0</org.eclipse.core.runtime>
-		<org.eclipse.text.version>3.12.0</org.eclipse.text.version>
-<<<<<<< HEAD
-		<org.eclipse.jface.version>3.23.0</org.eclipse.jface.version>
-		<org.eclipse.jface.text.version>3.20.0</org.eclipse.jface.text.version>
-=======
-		<org.eclipse.jface.version>3.25.0</org.eclipse.jface.version>
-		<org.eclipse.jface.text.version>3.18.100</org.eclipse.jface.text.version>
->>>>>>> 37159b97
-	</properties>
-
-	<dependencies>
-
-		<dependency>
-			<groupId>org.apache.hop</groupId>
-			<artifactId>hop-core</artifactId>
-			<version>${hop.version}</version>
-			<scope>compile</scope>
-		</dependency>
-
-		<dependency>
-			<groupId>org.apache.hop</groupId>
-			<artifactId>hop-engine</artifactId>
-			<version>${hop.version}</version>
-			<scope>compile</scope>
-		</dependency>
-
-		<dependency>
-			<groupId>org.apache.hop</groupId>
-			<artifactId>hop-ui</artifactId>
-			<version>${hop.version}</version>
-			<scope>compile</scope>
-		</dependency>
-
-		<dependency>
-			<groupId>commons-lang</groupId>
-			<artifactId>commons-lang</artifactId>
-			<version>${commons-lang.version}</version>
-		</dependency>
-
-		<dependency>
-			<groupId>org.apache.commons</groupId>
-			<artifactId>commons-math3</artifactId>
-			<version>${commons-math3.version}</version>
-		</dependency>
-
-		<dependency>
-			<groupId>org.apache.commons</groupId>
-			<artifactId>commons-vfs2</artifactId>
-			<version>${commons-vfs2.version}</version>
-		</dependency>
-
-		<dependency>
-			<groupId>org.eclipse.platform</groupId>
-			<artifactId>org.eclipse.osgi</artifactId>
-			<version>3.17.0</version>
-		</dependency>
-
-		<dependency>
-			<groupId>org.eclipse.platform</groupId>
-			<artifactId>org.eclipse.core.runtime</artifactId>
-			<version>${org.eclipse.core.runtime}</version>
-		</dependency>
-
-		<dependency>
-			<groupId>org.eclipse.platform</groupId>
-			<artifactId>org.eclipse.jface</artifactId>
-			<version>${org.eclipse.jface.version}</version>
-		</dependency>
-
-		<dependency>
-			<groupId>org.eclipse.platform</groupId>
-			<artifactId>org.eclipse.jface.text</artifactId>
-			<version>${org.eclipse.jface.text.version}</version>
-		</dependency>
-
-		<dependency>
-			<groupId>org.eclipse.platform</groupId>
-			<artifactId>org.eclipse.text</artifactId>
-			<version>${org.eclipse.text.version}</version>
-		</dependency>
-
-		<!-- Test dependencies -->
-		<dependency>
-			<groupId>org.apache.hop</groupId>
-			<artifactId>hop-core</artifactId>
-			<version>${hop.version}</version>
-			<classifier>tests</classifier>
-			<type>test-jar</type>
-			<scope>test</scope>
-		</dependency>
-
-		<dependency>
-			<groupId>org.apache.hop</groupId>
-			<artifactId>hop-engine</artifactId>
-			<version>${hop.version}</version>
-			<classifier>tests</classifier>
-			<type>test-jar</type>
-			<scope>test</scope>
-		</dependency>
-
-		<dependency>
-			<groupId>junit</groupId>
-			<artifactId>junit</artifactId>
-			<version>${junit.version}</version>
-			<scope>test</scope>
-		</dependency>
-
-		<dependency>
-			<groupId>org.openjdk.jmh</groupId>
-			<artifactId>jmh-core</artifactId>
-			<version>${jmh.version}</version>
-			<scope>test</scope>
-		</dependency>
-
-		<dependency>
-			<groupId>org.openjdk.jmh</groupId>
-			<artifactId>jmh-generator-annprocess</artifactId>
-			<version>${jmh.version}</version>
-			<scope>test</scope>
-		</dependency>
-
-	</dependencies>
-
-	<build>
-		<plugins>
-
-			<plugin>
-				<groupId>org.asciidoctor</groupId>
-				<artifactId>asciidoctor-maven-plugin</artifactId>
-				<version>${asciidoctor.version}</version>
-				<executions>
-					<execution>
-						<id>output-html</id>
-						<phase>compile</phase>
-						<goals>
-							<goal>process-asciidoc</goal>
-						</goals>
-						<configuration>
-							<sourceDirectory>src/main/doc</sourceDirectory>
-							<backend>html5</backend>
-							<preserveDirectories>true</preserveDirectories>
-							<attributes>
-								<stylesheet>asciidoctor.css</stylesheet>
-								<linkcss>false</linkcss>
-								<nofooter>true</nofooter>
-								<icons>font</icons>
-							</attributes>
-						</configuration>
-					</execution>
-				</executions>
-			</plugin>
-
-			<plugin>
-			  <groupId>org.apache.maven.plugins</groupId>
-				<artifactId>maven-resources-plugin</artifactId>
-				<executions>
-					<execution>
-						<id>copy-resources</id>
-						<phase>prepare-package</phase>
-						<goals>
-							<goal>copy-resources</goal>
-						</goals>
-						<configuration>
-							<outputDirectory>
-								${project.build.outputDirectory}/docs
-							</outputDirectory>
-							<resources>
-								<resource>
-									<directory>
-										${project.build.directory}/generated-docs
-									</directory>
-								</resource>
-							</resources>
-						</configuration>
-					</execution>
-				</executions>
-			</plugin>
-
-		</plugins>
-	</build>
-
+<?xml version="1.0" encoding="UTF-8"?>
+<!-- ~ Licensed to the Apache Software Foundation (ASF) under one or more 
+	~ contributor license agreements. See the NOTICE file distributed with ~ 
+	this work for additional information regarding copyright ownership. ~ The 
+	ASF licenses this file to You under the Apache License, Version 2.0 ~ (the 
+	"License"); you may not use this file except in compliance with ~ the License. 
+	You may obtain a copy of the License at ~ ~ http://www.apache.org/licenses/LICENSE-2.0 
+	~ ~ Unless required by applicable law or agreed to in writing, software ~ 
+	distributed under the License is distributed on an "AS IS" BASIS, ~ WITHOUT 
+	WARRANTIES OR CONDITIONS OF ANY KIND, either express or implied. ~ See the 
+	License for the specific language governing permissions and ~ limitations 
+	under the License. ~ -->
+<project xmlns="http://maven.apache.org/POM/4.0.0" xmlns:xsi="http://www.w3.org/2001/XMLSchema-instance" xsi:schemaLocation="http://maven.apache.org/POM/4.0.0 http://maven.apache.org/xsd/maven-4.0.0.xsd">
+	<modelVersion>4.0.0</modelVersion>
+
+	<parent>
+		<groupId>org.apache.hop</groupId>
+		<artifactId>hop-expression</artifactId>
+		<version>0.5.0-SNAPSHOT</version>
+	</parent>
+
+	<artifactId>hop-expression-plugins</artifactId>
+	<name>Hop Expression Plugins</name>
+	<description>Hop Plugins Expression</description>
+	<url>http://hop.apache.org</url>
+
+	<properties>
+		<license.licenseName>apache_v2</license.licenseName>
+		<maven.compiler.source>11</maven.compiler.source>
+		<!-- Third-party dependencies -->
+		<commons-lang.version>2.6</commons-lang.version>
+		<commons-vfs2.version>2.9.0</commons-vfs2.version>
+		<commons-math3.version>3.6.1</commons-math3.version>
+		<asciidoctor.version>2.2.1</asciidoctor.version>
+		<jmh.version>1.34</jmh.version>
+		<org.eclipse.core.runtime>3.23.0</org.eclipse.core.runtime>
+		<org.eclipse.text.version>3.12.0</org.eclipse.text.version>
+		<org.eclipse.jface.version>3.25.0</org.eclipse.jface.version>
+		<org.eclipse.jface.text.version>3.20.0</org.eclipse.jface.text.version>
+	</properties>
+
+	<dependencies>
+
+		<dependency>
+			<groupId>org.apache.hop</groupId>
+			<artifactId>hop-core</artifactId>
+			<version>${hop.version}</version>
+			<scope>compile</scope>
+		</dependency>
+
+		<dependency>
+			<groupId>org.apache.hop</groupId>
+			<artifactId>hop-engine</artifactId>
+			<version>${hop.version}</version>
+			<scope>compile</scope>
+		</dependency>
+
+		<dependency>
+			<groupId>org.apache.hop</groupId>
+			<artifactId>hop-ui</artifactId>
+			<version>${hop.version}</version>
+			<scope>compile</scope>
+		</dependency>
+
+		<dependency>
+			<groupId>commons-lang</groupId>
+			<artifactId>commons-lang</artifactId>
+			<version>${commons-lang.version}</version>
+		</dependency>
+
+		<dependency>
+			<groupId>org.apache.commons</groupId>
+			<artifactId>commons-math3</artifactId>
+			<version>${commons-math3.version}</version>
+		</dependency>
+
+		<dependency>
+			<groupId>org.apache.commons</groupId>
+			<artifactId>commons-vfs2</artifactId>
+			<version>${commons-vfs2.version}</version>
+		</dependency>
+
+		<dependency>
+			<groupId>org.eclipse.platform</groupId>
+			<artifactId>org.eclipse.osgi</artifactId>
+			<version>3.17.0</version>
+		</dependency>
+
+		<dependency>
+			<groupId>org.eclipse.platform</groupId>
+			<artifactId>org.eclipse.core.runtime</artifactId>
+			<version>${org.eclipse.core.runtime}</version>
+		</dependency>
+
+		<dependency>
+			<groupId>org.eclipse.platform</groupId>
+			<artifactId>org.eclipse.jface</artifactId>
+			<version>${org.eclipse.jface.version}</version>
+		</dependency>
+
+		<dependency>
+			<groupId>org.eclipse.platform</groupId>
+			<artifactId>org.eclipse.jface.text</artifactId>
+			<version>${org.eclipse.jface.text.version}</version>
+		</dependency>
+
+		<dependency>
+			<groupId>org.eclipse.platform</groupId>
+			<artifactId>org.eclipse.text</artifactId>
+			<version>${org.eclipse.text.version}</version>
+		</dependency>
+
+		<!-- Test dependencies -->
+		<dependency>
+			<groupId>org.apache.hop</groupId>
+			<artifactId>hop-core</artifactId>
+			<version>${hop.version}</version>
+			<classifier>tests</classifier>
+			<type>test-jar</type>
+			<scope>test</scope>
+		</dependency>
+
+		<dependency>
+			<groupId>org.apache.hop</groupId>
+			<artifactId>hop-engine</artifactId>
+			<version>${hop.version}</version>
+			<classifier>tests</classifier>
+			<type>test-jar</type>
+			<scope>test</scope>
+		</dependency>
+
+		<dependency>
+			<groupId>junit</groupId>
+			<artifactId>junit</artifactId>
+			<version>${junit.version}</version>
+			<scope>test</scope>
+		</dependency>
+
+		<dependency>
+			<groupId>org.openjdk.jmh</groupId>
+			<artifactId>jmh-core</artifactId>
+			<version>${jmh.version}</version>
+			<scope>test</scope>
+		</dependency>
+
+		<dependency>
+			<groupId>org.openjdk.jmh</groupId>
+			<artifactId>jmh-generator-annprocess</artifactId>
+			<version>${jmh.version}</version>
+			<scope>test</scope>
+		</dependency>
+
+	</dependencies>
+
+	<build>
+		<plugins>
+
+			<plugin>
+				<groupId>org.asciidoctor</groupId>
+				<artifactId>asciidoctor-maven-plugin</artifactId>
+				<version>${asciidoctor.version}</version>
+				<executions>
+					<execution>
+						<id>output-html</id>
+						<phase>compile</phase>
+						<goals>
+							<goal>process-asciidoc</goal>
+						</goals>
+						<configuration>
+							<sourceDirectory>src/main/doc</sourceDirectory>
+							<backend>html5</backend>
+							<preserveDirectories>true</preserveDirectories>
+							<attributes>
+								<stylesheet>asciidoctor.css</stylesheet>
+								<linkcss>false</linkcss>
+								<nofooter>true</nofooter>
+								<icons>font</icons>
+							</attributes>
+						</configuration>
+					</execution>
+				</executions>
+			</plugin>
+
+			<plugin>
+			  <groupId>org.apache.maven.plugins</groupId>
+				<artifactId>maven-resources-plugin</artifactId>
+				<executions>
+					<execution>
+						<id>copy-resources</id>
+						<phase>prepare-package</phase>
+						<goals>
+							<goal>copy-resources</goal>
+						</goals>
+						<configuration>
+							<outputDirectory>
+								${project.build.outputDirectory}/docs
+							</outputDirectory>
+							<resources>
+								<resource>
+									<directory>
+										${project.build.directory}/generated-docs
+									</directory>
+								</resource>
+							</resources>
+						</configuration>
+					</execution>
+				</executions>
+			</plugin>
+
+		</plugins>
+	</build>
+
 </project>