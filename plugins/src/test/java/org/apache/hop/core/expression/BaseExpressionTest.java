--- conflicted
+++ resolved
@@ -1,238 +1,229 @@
-/*
- * Licensed to the Apache Software Foundation (ASF) under one or more contributor license
- * agreements. See the NOTICE file distributed with this work for additional information regarding
- * copyright ownership. The ASF licenses this file to You under the Apache License, Version 2.0 (the
- * "License"); you may not use this file except in compliance with the License. You may obtain a
- * copy of the License at
- *
- * http://www.apache.org/licenses/LICENSE-2.0
- *
- * Unless required by applicable law or agreed to in writing, software distributed under the License
- * is distributed on an "AS IS" BASIS, WITHOUT WARRANTIES OR CONDITIONS OF ANY KIND, either express
- * or implied. See the License for the specific language governing permissions and limitations under
- * the License.
- */
-package org.apache.hop.core.expression;
-
-import static org.junit.Assert.assertArrayEquals;
-import static org.junit.Assert.assertEquals;
-import static org.junit.Assert.assertNull;
-import static org.junit.Assert.assertThrows;
-import org.apache.hop.core.row.IRowMeta;
-import org.apache.hop.core.row.RowMeta;
-import org.apache.hop.core.row.value.ValueMetaBigNumber;
-import org.apache.hop.core.row.value.ValueMetaBoolean;
-import org.apache.hop.core.row.value.ValueMetaDate;
-import org.apache.hop.core.row.value.ValueMetaInteger;
-import org.apache.hop.core.row.value.ValueMetaNumber;
-import org.apache.hop.core.row.value.ValueMetaString;
-import org.apache.hop.core.variables.IVariables;
-import org.apache.hop.core.variables.Variables;
-import org.apache.hop.expression.DataType;
-import org.apache.hop.expression.ExpressionContext;
-import org.apache.hop.expression.ExpressionException;
-import org.apache.hop.expression.ExpressionParser;
-import org.apache.hop.expression.IExpression;
-import org.apache.hop.expression.optimizer.Optimizer;
-import org.apache.hop.junit.rules.RestoreHopEnvironment;
-import org.junit.ClassRule;
-import org.junit.Test;
-import java.io.StringWriter;
-import java.math.BigDecimal;
-import java.time.LocalDate;
-import java.time.LocalDateTime;
-import java.time.ZoneId;
-import java.time.ZonedDateTime;
-import java.util.Calendar;
-import java.util.Date;
-import java.util.function.Consumer;
-
-public class BaseExpressionTest {
-
-  @ClassRule
-  public static RestoreHopEnvironment env = new RestoreHopEnvironment();
-  // @ClassRule public static RestoreHopEngineEnvironment env = new RestoreHopEngineEnvironment();
-
-  protected ExpressionContext createExpressionContext() throws Exception {
-
-    IVariables variables = new Variables();
-    variables.setVariable("TEST", "12345");
-
-    IRowMeta rowMeta = new RowMeta();
-    rowMeta.addValueMeta(new ValueMetaString("NAME"));
-    rowMeta.addValueMeta(new ValueMetaString("SEX"));
-    rowMeta.addValueMeta(new ValueMetaDate("BIRTHDATE"));
-    rowMeta.addValueMeta(new ValueMetaInteger("AGE"));
-    rowMeta.addValueMeta(new ValueMetaDate("DN"));
-    rowMeta.addValueMeta(new ValueMetaBoolean("FLAG"));
-    rowMeta.addValueMeta(new ValueMetaBoolean("NULLIS"));
-    rowMeta.addValueMeta(new ValueMetaInteger("YEAR"));
-    rowMeta.addValueMeta(new ValueMetaString("FROM"));
-    rowMeta.addValueMeta(new ValueMetaNumber("PRICE"));
-    rowMeta.addValueMeta(new ValueMetaBigNumber("AMOUNT"));
-    rowMeta.addValueMeta(new ValueMetaString("IDENTIFIER SPACE"));
-    rowMeta.addValueMeta(new ValueMetaString("IDENTIFIER_UNDERSCORE"));
-    rowMeta.addValueMeta(new ValueMetaString("IDENTIFIER lower"));
-
-    Calendar calendar = Calendar.getInstance();
-    calendar.set(1981, 5, 23);
-
-    Object[] row = new Object[14];
-    row[0] = "TEST";
-    row[1] = "F";
-    row[2] = calendar.getTime();
-    row[3] = 40L;
-    row[4] = new Date();
-    row[5] = true;
-    row[6] = null;
-    row[7] = 2020L;
-    row[8] = "Paris";
-    row[9] = -5.12D;
-    row[10] = BigDecimal.valueOf(123456.789);
-    row[11] = "SPACE";
-    row[12] = "UNDERSCORE";
-    row[13] = "lower";
-
-    ExpressionContext context = new ExpressionContext(variables, rowMeta);
-    context.setRow(row);
-
-    return context;
-  }
-
-  protected Object eval(String source) throws Exception {
-    return eval(source, createExpressionContext(), null);
-  }
-
-  protected Object eval(String source, ExpressionContext context) throws Exception {
-    return eval(source, context, null);
-  }
-
-  protected Object eval(String source, ExpressionContext context,
-      Consumer<ExpressionContext> consumer) throws Exception {
-
-    IExpression expression = ExpressionParser.parse(source);
-    Optimizer optimizer = new Optimizer();
-
-    // Create default context
-    if (context == null)
-      context = createExpressionContext();
-
-    // Optimize in context
-    expression = optimizer.optimize(context, expression);
-
-    // Apply context customization
-    if (consumer != null)
-      consumer.accept(context);
-
-    try {
-      return expression.eval(context);
-    } catch (ExpressionException ex) {
-      System.out.println(source + " > " + ex.getMessage());
-      throw ex;
-    }
-  }
-
-  protected void evalNull(String source) throws Exception {
-    assertNull(eval(source));
-  }
-
-  protected void evalTrue(String source) throws Exception {
-    assertEquals(Boolean.TRUE, eval(source));
-  }
-
-  protected void evalFalse(String source) throws Exception {
-    assertEquals(Boolean.FALSE, eval(source));
-  }
-
-  protected void evalEquals(String source, byte[] expected) throws Exception {
-    assertArrayEquals(expected, (byte[]) eval(source));
-  }
-
-  protected void evalEquals(String source, String expected) throws Exception {
-    assertEquals(expected, (String) eval(source));
-  }
-
-  protected void evalEquals(String source, String expected, ExpressionContext context)
-      throws Exception {
-    assertEquals(expected, (String) eval(source, context, null));
-  }
-
-  protected void evalEquals(String source, String expected, Consumer<ExpressionContext> consumer)
-      throws Exception {
-    assertEquals(expected, (String) eval(source, null, consumer));
-  }
-
-  protected void evalEquals(String source, Long expected) throws Exception {
-    assertEquals(expected, (Long) eval(source));
-  }
-
-  protected void evalEquals(String source, double expected) throws Exception {
-    Object value = eval(source);
-    assertEquals(expected, DataType.toNumber(value), 0.000000000000001);
-  }
-
-  protected void evalEquals(String source, BigDecimal expected) throws Exception {
-    assertEquals(expected, (BigDecimal) eval(source));
-  }
-
-  protected void evalEquals(String source, LocalDate expected) throws Exception {
-    assertEquals(expected.atStartOfDay().atZone(ZoneId.systemDefault()), eval(source));
-  }
-
-  protected void evalEquals(String source, LocalDateTime expected) throws Exception {
-    assertEquals(expected.atZone(ZoneId.systemDefault()), eval(source));
-  }
-
-  protected void evalEquals(String source, ZonedDateTime expected) throws Exception {
-    assertEquals(expected, eval(source));
-  }
-
-  protected void evalEquals(String source, ZonedDateTime expected, ExpressionContext context)
-      throws Exception {
-    assertEquals(expected, eval(source, context, null));
-  }
-
-  protected void evalEquals(String source, ZonedDateTime expected,
-      Consumer<ExpressionContext> consumer) throws Exception {
-    assertEquals(expected, eval(source, null, consumer));
-  }
-
-  protected void evalFails(final String source) {
-    assertThrows(ExpressionException.class, () -> eval(source));
-  }
-
-  protected void writeEquals(String source) throws Exception {
-    writeEquals(source, source);
-  }
-
-  protected void writeEquals(String source, String result) throws Exception {
-    IExpression expression = ExpressionParser.parse(source);
-
-    StringWriter writer = new StringWriter();
-    expression.write(writer);
-    assertEquals(result, writer.toString());
-  }
-
-  @Test
-  public void test() throws Exception {
-    // ExpressionContext context = createExpressionContext();
-    // context.setAttribute("TEST","");
-    
-<<<<<<< HEAD
-   //evalEquals(" Power(2,-4)", 4);
-=======
-     //evalEquals(" ' -1 ' + 1", 0);
->>>>>>> a75e41bc
-     //evalEquals(" ' 5e-2 ' + 1",501);
-     //evalEquals("CAST(' -1e-37 ' as BigNumber)", -1e-37d);
-     
-    // evalEquals(" '8' || 1 + 1", 82);
-    // evalEquals("To_Date('2019-02-13 15:34:56 US/Pacific','YYYY-MM-DD HH24:MI:SS TZR')",
-    // ZonedDateTime.of(2019, 2, 13, 15, 34, 56, 0, ZoneId.of("US/Pacific")));
-    // evalEquals("To_Date('Europe/Paris 2019-02-13 15:34:56','TZR YYYY-MM-DD HH24:MI:SS')",
-    // ZonedDateTime.of(2019, 2, 13, 15, 34, 56, 0, ZoneId.of("Europe/Paris")));
-    // evalEquals("CONCAT('TES','T')", "TEST");
-    // evalEquals("0x1F || 0x2A3B", new byte[]{0x1F, 0x2A, 0x3B});
-
-  }
-}
+/*
+ * Licensed to the Apache Software Foundation (ASF) under one or more contributor license
+ * agreements. See the NOTICE file distributed with this work for additional information regarding
+ * copyright ownership. The ASF licenses this file to You under the Apache License, Version 2.0 (the
+ * "License"); you may not use this file except in compliance with the License. You may obtain a
+ * copy of the License at
+ *
+ * http://www.apache.org/licenses/LICENSE-2.0
+ *
+ * Unless required by applicable law or agreed to in writing, software distributed under the License
+ * is distributed on an "AS IS" BASIS, WITHOUT WARRANTIES OR CONDITIONS OF ANY KIND, either express
+ * or implied. See the License for the specific language governing permissions and limitations under
+ * the License.
+ */
+package org.apache.hop.core.expression;
+
+import static org.junit.Assert.assertArrayEquals;
+import static org.junit.Assert.assertEquals;
+import static org.junit.Assert.assertNull;
+import static org.junit.Assert.assertThrows;
+import org.apache.hop.core.row.IRowMeta;
+import org.apache.hop.core.row.RowMeta;
+import org.apache.hop.core.row.value.ValueMetaBigNumber;
+import org.apache.hop.core.row.value.ValueMetaBoolean;
+import org.apache.hop.core.row.value.ValueMetaDate;
+import org.apache.hop.core.row.value.ValueMetaInteger;
+import org.apache.hop.core.row.value.ValueMetaNumber;
+import org.apache.hop.core.row.value.ValueMetaString;
+import org.apache.hop.core.variables.IVariables;
+import org.apache.hop.core.variables.Variables;
+import org.apache.hop.expression.DataType;
+import org.apache.hop.expression.ExpressionContext;
+import org.apache.hop.expression.ExpressionException;
+import org.apache.hop.expression.ExpressionParser;
+import org.apache.hop.expression.IExpression;
+import org.apache.hop.expression.optimizer.Optimizer;
+import org.apache.hop.junit.rules.RestoreHopEnvironment;
+import org.junit.ClassRule;
+import org.junit.Test;
+import java.io.StringWriter;
+import java.math.BigDecimal;
+import java.time.LocalDate;
+import java.time.LocalDateTime;
+import java.time.ZoneId;
+import java.time.ZonedDateTime;
+import java.util.Calendar;
+import java.util.Date;
+import java.util.function.Consumer;
+
+public class BaseExpressionTest {
+
+  @ClassRule
+  public static RestoreHopEnvironment env = new RestoreHopEnvironment();
+  // @ClassRule public static RestoreHopEngineEnvironment env = new RestoreHopEngineEnvironment();
+
+  protected ExpressionContext createExpressionContext() throws Exception {
+
+    IVariables variables = new Variables();
+    variables.setVariable("TEST", "12345");
+
+    IRowMeta rowMeta = new RowMeta();
+    rowMeta.addValueMeta(new ValueMetaString("NAME"));
+    rowMeta.addValueMeta(new ValueMetaString("SEX"));
+    rowMeta.addValueMeta(new ValueMetaDate("BIRTHDATE"));
+    rowMeta.addValueMeta(new ValueMetaInteger("AGE"));
+    rowMeta.addValueMeta(new ValueMetaDate("DN"));
+    rowMeta.addValueMeta(new ValueMetaBoolean("FLAG"));
+    rowMeta.addValueMeta(new ValueMetaBoolean("NULLIS"));
+    rowMeta.addValueMeta(new ValueMetaInteger("YEAR"));
+    rowMeta.addValueMeta(new ValueMetaString("FROM"));
+    rowMeta.addValueMeta(new ValueMetaNumber("PRICE"));
+    rowMeta.addValueMeta(new ValueMetaBigNumber("AMOUNT"));
+    rowMeta.addValueMeta(new ValueMetaString("IDENTIFIER SPACE"));
+    rowMeta.addValueMeta(new ValueMetaString("IDENTIFIER_UNDERSCORE"));
+    rowMeta.addValueMeta(new ValueMetaString("IDENTIFIER lower"));
+
+    Calendar calendar = Calendar.getInstance();
+    calendar.set(1981, 5, 23);
+
+    Object[] row = new Object[14];
+    row[0] = "TEST";
+    row[1] = "F";
+    row[2] = calendar.getTime();
+    row[3] = 40L;
+    row[4] = new Date();
+    row[5] = true;
+    row[6] = null;
+    row[7] = 2020L;
+    row[8] = "Paris";
+    row[9] = -5.12D;
+    row[10] = BigDecimal.valueOf(123456.789);
+    row[11] = "SPACE";
+    row[12] = "UNDERSCORE";
+    row[13] = "lower";
+
+    ExpressionContext context = new ExpressionContext(variables, rowMeta);
+    context.setRow(row);
+
+    return context;
+  }
+
+  protected Object eval(String source) throws Exception {
+    return eval(source, createExpressionContext(), null);
+  }
+
+  protected Object eval(String source, ExpressionContext context) throws Exception {
+    return eval(source, context, null);
+  }
+
+  protected Object eval(String source, ExpressionContext context,
+      Consumer<ExpressionContext> consumer) throws Exception {
+
+    IExpression expression = ExpressionParser.parse(source);
+    Optimizer optimizer = new Optimizer();
+
+    // Create default context
+    if (context == null)
+      context = createExpressionContext();
+
+    // Optimize in context
+    expression = optimizer.optimize(context, expression);
+
+    // Apply context customization
+    if (consumer != null)
+      consumer.accept(context);
+
+    try {
+      return expression.eval(context);
+    } catch (ExpressionException ex) {
+      System.out.println(source + " > " + ex.getMessage());
+      throw ex;
+    }
+  }
+
+  protected void evalNull(String source) throws Exception {
+    assertNull(eval(source));
+  }
+
+  protected void evalTrue(String source) throws Exception {
+    assertEquals(Boolean.TRUE, eval(source));
+  }
+
+  protected void evalFalse(String source) throws Exception {
+    assertEquals(Boolean.FALSE, eval(source));
+  }
+
+  protected void evalEquals(String source, byte[] expected) throws Exception {
+    assertArrayEquals(expected, (byte[]) eval(source));
+  }
+
+  protected void evalEquals(String source, String expected) throws Exception {
+    assertEquals(expected, (String) eval(source));
+  }
+
+  protected void evalEquals(String source, String expected, ExpressionContext context)
+      throws Exception {
+    assertEquals(expected, (String) eval(source, context, null));
+  }
+
+  protected void evalEquals(String source, String expected, Consumer<ExpressionContext> consumer)
+      throws Exception {
+    assertEquals(expected, (String) eval(source, null, consumer));
+  }
+
+  protected void evalEquals(String source, Long expected) throws Exception {
+    assertEquals(expected, (Long) eval(source));
+  }
+
+  protected void evalEquals(String source, double expected) throws Exception {
+    Object value = eval(source);
+    assertEquals(expected, DataType.toNumber(value), 0.000000000000001);
+  }
+
+  protected void evalEquals(String source, BigDecimal expected) throws Exception {
+    assertEquals(expected, (BigDecimal) eval(source));
+  }
+
+  protected void evalEquals(String source, LocalDate expected) throws Exception {
+    assertEquals(expected.atStartOfDay().atZone(ZoneId.systemDefault()), eval(source));
+  }
+
+  protected void evalEquals(String source, LocalDateTime expected) throws Exception {
+    assertEquals(expected.atZone(ZoneId.systemDefault()), eval(source));
+  }
+
+  protected void evalEquals(String source, ZonedDateTime expected) throws Exception {
+    assertEquals(expected, eval(source));
+  }
+
+  protected void evalEquals(String source, ZonedDateTime expected, ExpressionContext context)
+      throws Exception {
+    assertEquals(expected, eval(source, context, null));
+  }
+
+  protected void evalEquals(String source, ZonedDateTime expected,
+      Consumer<ExpressionContext> consumer) throws Exception {
+    assertEquals(expected, eval(source, null, consumer));
+  }
+
+  protected void evalFails(final String source) {
+    assertThrows(ExpressionException.class, () -> eval(source));
+  }
+
+  protected void writeEquals(String source) throws Exception {
+    writeEquals(source, source);
+  }
+
+  protected void writeEquals(String source, String result) throws Exception {
+    IExpression expression = ExpressionParser.parse(source);
+
+    StringWriter writer = new StringWriter();
+    expression.write(writer);
+    assertEquals(result, writer.toString());
+  }
+
+  @Test
+  public void test() throws Exception {
+    // ExpressionContext context = createExpressionContext();
+    // context.setAttribute("TEST","");     
+    // evalEquals(" '8' || 1 + 1", 82);
+    // evalEquals("To_Date('2019-02-13 15:34:56 US/Pacific','YYYY-MM-DD HH24:MI:SS TZR')",
+    // ZonedDateTime.of(2019, 2, 13, 15, 34, 56, 0, ZoneId.of("US/Pacific")));
+    // evalEquals("To_Date('Europe/Paris 2019-02-13 15:34:56','TZR YYYY-MM-DD HH24:MI:SS')",
+    // ZonedDateTime.of(2019, 2, 13, 15, 34, 56, 0, ZoneId.of("Europe/Paris")));
+    // evalEquals("CONCAT('TES','T')", "TEST");
+    // evalEquals("0x1F || 0x2A3B", new byte[]{0x1F, 0x2A, 0x3B});
+
+  }
+}