--- conflicted
+++ resolved
@@ -50,6 +50,7 @@
 import org.apache.hop.core.variables.IVariables;
 import org.apache.hop.core.variables.Variables;
 import org.apache.hop.expression.type.Type;
+import org.apache.hop.expression.type.Types;
 import org.apache.hop.expression.util.JsonConversion;
 import org.apache.hop.junit.rules.RestoreHopEnvironment;
 import org.junit.jupiter.api.AfterAll;
@@ -58,6 +59,18 @@
 import org.junit.platform.commons.util.UnrecoverableExceptions;
 
 public class ExpressionTest {
+  protected static final BigDecimal PI = new BigDecimal("3.1415926535897932384626433832795");
+
+  protected static final String ANSI_RESET = "\u001B[0m";
+  protected static final String ANSI_BLACK = "\u001B[30m";
+  protected static final String ANSI_RED = "\u001B[31m";
+  protected static final String ANSI_GREEN = "\u001B[32m";
+  protected static final String ANSI_YELLOW = "\u001B[33m";
+  protected static final String ANSI_BLUE = "\u001B[34m";
+  protected static final String ANSI_PURPLE = "\u001B[35m";
+  protected static final String ANSI_CYAN = "\u001B[36m";
+  protected static final String ANSI_WHITE = "\u001B[37m";
+
   public static RestoreHopEnvironment env;
 
   @BeforeAll
@@ -75,7 +88,49 @@
     HopClientEnvironment.reset();
   }
 
-    protected IRowExpressionContext createExpressionContext() throws Exception {
+  public static class Evaluator {
+    private final IExpression expression;
+    private final String source;
+
+    public Evaluator(IExpressionContext context, String source) {
+
+      try {
+        this.expression = ExpressionFactory.create(context, source);
+      } catch (Exception ex) {
+        System.err.println(ANSI_WHITE + source + "  " + ANSI_RED + ex.getMessage() + ANSI_RESET);
+        throw ex;
+      }
+      this.source = source;
+    }
+
+    public Object eval() throws Exception {
+      try {
+        return expression.getValue();
+      } catch (Exception ex) {
+        System.err.println(ANSI_WHITE + source + "  " + ANSI_RED + ex.getMessage() + ANSI_RESET);
+        throw ex;
+      }
+    }
+
+    public <T> T eval(Class<T> clazz) throws Exception {
+      try {
+        return expression.getValue(clazz);
+      } catch (Exception ex) {
+        System.err.println(ANSI_WHITE + source + "  " + ANSI_RED + ex.getMessage() + ANSI_RESET);
+        throw ex;
+      }
+    }
+
+    public IExpression getExpression() {
+      return expression;
+    }
+
+    public void returnType(Type expectedType) {
+      assertEquals(expectedType, expression.getType());
+    }
+  }
+
+  protected IRowExpressionContext createExpressionContext() throws Exception {
     return this.createExpressionContext(new Variables());
   }
 
@@ -371,8 +426,6 @@
         .build();
   }
 
-<<<<<<< HEAD
-=======
   protected IExpression compile(String source) throws Exception {
 
     IExpression expression = ExpressionFactory.create(createExpressionContext(), source);
@@ -398,23 +451,20 @@
     assertEquals(source, compile(source).toString());
   }
 
->>>>>>> 94b2c129
-  protected Evaluator optimizeTrue(String source) throws Exception {
-    Evaluator evaluator = new Evaluator(createExpressionContext(), source);
-    assertEquals("TRUE", evaluator.getExpression().toString());
-    return evaluator;
-  }
-
-  protected Evaluator optimizeFalse(String source) throws Exception {
-    Evaluator evaluator = new Evaluator(createExpressionContext(), source);
-    assertEquals("FALSE", evaluator.getExpression().toString());
-    return evaluator;
-  }
-
-  protected Evaluator optimizeNull(String source) throws Exception {
-    Evaluator evaluator = new Evaluator(createExpressionContext(), source);
-    assertEquals("NULL", evaluator.getExpression().toString());
-    return evaluator;
+  protected void optimize(String source, String expected) throws Exception {
+    assertEquals(expected, compile(source).toString());
+  }
+
+  protected void optimizeTrue(String source) throws Exception {
+    assertEquals("TRUE", compile(source).toString());
+  }
+
+  protected void optimizeFalse(String source) throws Exception {
+    assertEquals("FALSE", compile(source).toString());
+  }
+
+  protected void optimizeNull(String source) throws Exception {
+    assertEquals("NULL", compile(source).toString());
   }
 
   @Test
@@ -423,5 +473,7 @@
     // evalEquals("Json_Value('{\"name\":\"Smith\", \"createTime\":\"2024-06-14
     // 13:07:21\"}','$.createTime' RETURNING DATE)", LocalDateTime.of(2024,6,14,13,7,21));
     // evalEquals("Json_Value('[{a:100}, {b:200}, {c:300}]', '$[*].c')", "300");
+
+
   }
 }