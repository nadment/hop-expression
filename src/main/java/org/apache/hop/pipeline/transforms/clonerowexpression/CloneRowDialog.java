--- conflicted
+++ resolved
@@ -147,42 +147,35 @@
     PropsUi.setLook(wnrClone);
     wnrClone.setToolTipText(BaseMessages.getString(PKG, "CloneRowDialog.nrClone.Tooltip"));
     wnrClone.addModifyListener(lsMod);
-    FormData fdNrClone = new FormData();
-    fdNrClone.left = new FormAttachment(middle, 0);
-    fdNrClone.top = new FormAttachment(wTransformName, margin * 2);
-    fdNrClone.right = new FormAttachment(100, 0);
-    wnrClone.setLayoutData(fdNrClone);
+    FormData fdnrClone = new FormData();
+    fdnrClone.left = new FormAttachment(middle, 0);
+    fdnrClone.top = new FormAttachment(wTransformName, margin * 2);
+    fdnrClone.right = new FormAttachment(100, 0);
+    wnrClone.setLayoutData(fdnrClone);
 
     // ///////////////////////////////
     // START OF Origin files GROUP //
     // ///////////////////////////////
 
-    Group wOutputFields = new Group(shell, SWT.SHADOW_NONE);
-    PropsUi.setLook(wOutputFields);
-    wOutputFields.setText(BaseMessages.getString(PKG, "CloneRowDialog.wOutpuFields.Label"));
-
-<<<<<<< HEAD
-    FormLayout fdOutpuFieldsgroupLayout = new FormLayout();
-    fdOutpuFieldsgroupLayout.marginWidth = 10;
-    fdOutpuFieldsgroupLayout.marginHeight = 10;
-    wOutputFields.setLayout(fdOutpuFieldsgroupLayout);
-=======
-    FormLayout flOutputFieldsGroupLayout = new FormLayout();
-    flOutputFieldsGroupLayout.marginWidth = 10;
-    flOutputFieldsGroupLayout.marginHeight = 10;
-    wOutputFields.setLayout(flOutputFieldsGroupLayout);
->>>>>>> d5d83cda
+    Group wOutpuFields = new Group(shell, SWT.SHADOW_NONE);
+    PropsUi.setLook(wOutpuFields);
+    wOutpuFields.setText(BaseMessages.getString(PKG, "CloneRowDialog.wOutpuFields.Label"));
+
+    FormLayout OutpuFieldsgroupLayout = new FormLayout();
+    OutpuFieldsgroupLayout.marginWidth = 10;
+    OutpuFieldsgroupLayout.marginHeight = 10;
+    wOutpuFields.setLayout(OutpuFieldsgroupLayout);
 
     // add clone flag?
-    wladdCloneFlag = new Label(wOutputFields, SWT.RIGHT);
+    wladdCloneFlag = new Label(wOutpuFields, SWT.RIGHT);
     wladdCloneFlag.setText(BaseMessages.getString(PKG, "CloneRowDialog.addCloneFlag.Label"));
     PropsUi.setLook(wladdCloneFlag);
-    FormData fdlAddCloneFlag = new FormData();
-    fdlAddCloneFlag.left = new FormAttachment(0, 0);
-    fdlAddCloneFlag.top = new FormAttachment(0, 0);
-    fdlAddCloneFlag.right = new FormAttachment(middle, -margin);
-    wladdCloneFlag.setLayoutData(fdlAddCloneFlag);
-    waddCloneFlag = new Button(wOutputFields, SWT.CHECK);
+    FormData fdladdCloneFlag = new FormData();
+    fdladdCloneFlag.left = new FormAttachment(0, 0);
+    fdladdCloneFlag.top = new FormAttachment(0, 0);
+    fdladdCloneFlag.right = new FormAttachment(middle, -margin);
+    wladdCloneFlag.setLayoutData(fdladdCloneFlag);
+    waddCloneFlag = new Button(wOutpuFields, SWT.CHECK);
     waddCloneFlag.setToolTipText(
         BaseMessages.getString(PKG, "CloneRowDialog.addCloneFlag.Tooltip"));
     PropsUi.setLook(waddCloneFlag);
@@ -201,17 +194,17 @@
     waddCloneFlag.addSelectionListener(lsSelR);
 
     // clone falg field line
-    wlcloneFlagField = new Label(wOutputFields, SWT.RIGHT);
+    wlcloneFlagField = new Label(wOutpuFields, SWT.RIGHT);
     wlcloneFlagField.setText(BaseMessages.getString(PKG, "CloneRowDialog.cloneFlagField.Label"));
     PropsUi.setLook(wlcloneFlagField);
-    FormData fdlCloneFlagField = new FormData();
-    fdlCloneFlagField.left = new FormAttachment(0, 0);
-    fdlCloneFlagField.right = new FormAttachment(middle, -margin);
-    fdlCloneFlagField.top = new FormAttachment(waddCloneFlag, margin * 2);
-    wlcloneFlagField.setLayoutData(fdlCloneFlagField);
+    FormData fdlcloneFlagField = new FormData();
+    fdlcloneFlagField.left = new FormAttachment(0, 0);
+    fdlcloneFlagField.right = new FormAttachment(middle, -margin);
+    fdlcloneFlagField.top = new FormAttachment(waddCloneFlag, margin * 2);
+    wlcloneFlagField.setLayoutData(fdlcloneFlagField);
 
     wcloneFlagField =
-        new ExpressionText(getVariables(), wOutputFields, SWT.SINGLE | SWT.LEFT | SWT.BORDER);
+        new ExpressionText(getVariables(), wOutpuFields, SWT.SINGLE | SWT.LEFT | SWT.BORDER);
     PropsUi.setLook(wcloneFlagField);
     wcloneFlagField.setToolTipText(
         BaseMessages.getString(PKG, "CloneRowDialog.cloneFlagField.Tooltip"));
@@ -223,30 +216,22 @@
     wcloneFlagField.setLayoutData(fdcloneFlagField);
 
     // add clone num?
-    wladdCloneNum = new Label(wOutputFields, SWT.RIGHT);
+    wladdCloneNum = new Label(wOutpuFields, SWT.RIGHT);
     wladdCloneNum.setText(BaseMessages.getString(PKG, "CloneRowDialog.addCloneNum.Label"));
     PropsUi.setLook(wladdCloneNum);
-<<<<<<< HEAD
-    FormData fdlAddCloneNum = new FormData();
-    fdlAddCloneNum.left = new FormAttachment(0, 0);
-    fdlAddCloneNum.top = new FormAttachment(wcloneFlagField, margin);
-    fdlAddCloneNum.right = new FormAttachment(middle, -margin);
-    wladdCloneNum.setLayoutData(fdlAddCloneNum);
-=======
     FormData fdladdCloneNum = new FormData();
     fdladdCloneNum.left = new FormAttachment(0, 0);
     fdladdCloneNum.top = new FormAttachment(wcloneFlagField, margin);
     fdladdCloneNum.right = new FormAttachment(middle, -margin);
     wladdCloneNum.setLayoutData(fdladdCloneNum);
->>>>>>> d5d83cda
-    waddCloneNum = new Button(wOutputFields, SWT.CHECK);
+    waddCloneNum = new Button(wOutpuFields, SWT.CHECK);
     waddCloneNum.setToolTipText(BaseMessages.getString(PKG, "CloneRowDialog.addCloneNum.Tooltip"));
     PropsUi.setLook(waddCloneNum);
-    FormData fdAddCloneNum = new FormData();
-    fdAddCloneNum.left = new FormAttachment(middle, 0);
-    fdAddCloneNum.top = new FormAttachment(wcloneFlagField, margin);
-    fdAddCloneNum.right = new FormAttachment(100, 0);
-    waddCloneNum.setLayoutData(fdAddCloneNum);
+    FormData fdaddCloneNum = new FormData();
+    fdaddCloneNum.left = new FormAttachment(middle, 0);
+    fdaddCloneNum.top = new FormAttachment(wcloneFlagField, margin);
+    fdaddCloneNum.right = new FormAttachment(100, 0);
+    waddCloneNum.setLayoutData(fdaddCloneNum);
     waddCloneNum.addSelectionListener(
         new SelectionAdapter() {
           public void widgetSelected(SelectionEvent arg0) {
@@ -256,17 +241,17 @@
         });
 
     // clone num field line
-    wlCloneNumField = new Label(wOutputFields, SWT.RIGHT);
+    wlCloneNumField = new Label(wOutpuFields, SWT.RIGHT);
     wlCloneNumField.setText(BaseMessages.getString(PKG, "CloneRowDialog.cloneNumField.Label"));
     PropsUi.setLook(wlCloneNumField);
-    fdlCloneFlagField = new FormData();
-    fdlCloneFlagField.left = new FormAttachment(0, 0);
-    fdlCloneFlagField.right = new FormAttachment(middle, -margin);
-    fdlCloneFlagField.top = new FormAttachment(waddCloneNum, margin);
-    wlCloneNumField.setLayoutData(fdlCloneFlagField);
+    fdlcloneFlagField = new FormData();
+    fdlcloneFlagField.left = new FormAttachment(0, 0);
+    fdlcloneFlagField.right = new FormAttachment(middle, -margin);
+    fdlcloneFlagField.top = new FormAttachment(waddCloneNum, margin);
+    wlCloneNumField.setLayoutData(fdlcloneFlagField);
 
     wCloneNumField =
-        new ExpressionText(getVariables(), wOutputFields, SWT.SINGLE | SWT.LEFT | SWT.BORDER);
+        new ExpressionText(getVariables(), wOutpuFields, SWT.SINGLE | SWT.LEFT | SWT.BORDER);
     PropsUi.setLook(wCloneNumField);
     wCloneNumField.setToolTipText(
         BaseMessages.getString(PKG, "CloneRowDialog.cloneNumField.Tooltip"));
@@ -281,7 +266,7 @@
     fdOutpuFields.left = new FormAttachment(0, margin);
     fdOutpuFields.top = new FormAttachment(wlnrClone, 2 * margin);
     fdOutpuFields.right = new FormAttachment(100, -margin);
-    wOutputFields.setLayoutData(fdOutpuFields);
+    wOutpuFields.setLayoutData(fdOutpuFields);
 
     // ///////////////////////////////////////////////////////////
     // / END OF Origin files GROUP
@@ -294,7 +279,7 @@
     wCancel = new Button(shell, SWT.PUSH);
     wCancel.setText(BaseMessages.getString(PKG, "System.Button.Cancel"));
     wCancel.addListener(SWT.Selection, e -> cancel());
-    setButtonPositions(new Button[] {wOk, wCancel}, margin, wOutputFields);
+    setButtonPositions(new Button[] {wOk, wCancel}, margin, wOutpuFields);
 
     getData();
     activeaddCloneFlag();
